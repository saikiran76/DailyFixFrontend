import React, { useState, useEffect, useRef, useCallback, useMemo } from 'react';
import { useSocketConnection } from '../hooks/useSocketConnection';
import { FiVideo, FiPhone, FiSearch, FiFile, FiWifi, FiWifiOff, FiMoreVertical, FiX, FiFileText } from 'react-icons/fi';
import api from '../utils/api';
import { toast } from 'react-hot-toast';
import { useSelector, useDispatch } from 'react-redux';
import { useNavigate } from 'react-router-dom';
import { supabase } from '../utils/supabase';
import logger from '../utils/logger';
import { MessageBatchProcessor } from '../utils/MessageBatchProcessor';
import { debounce } from 'lodash';
import { ErrorBoundary } from 'react-error-boundary';
import { useSocket } from '../hooks/useSocket';
import LoadingSpinner from './LoadingSpinner';
import InviteAcceptanceModal from './InviteAcceptanceModal';
import MessageItem from './MessageItem';
import {
  fetchMessages,
  sendMessage,
  markMessagesAsRead,
  clearMessages,
  addToMessageQueue,
  updateMessageStatus,
  selectMessages,
  selectMessageLoading,
  selectMessageError,
  selectHasMoreMessages,
  selectCurrentPage,
  selectMessageQueue,
  selectUnreadMessageIds
} from '../store/slices/messageSlice';
import { updateContactMembership } from '../store/slices/contactSlice';

// Import environment variables
const API_URL = import.meta.env.VITE_API_URL;

const ERROR_MESSAGES = {
  NETWORK_ERROR: 'Connection lost. Retrying...',
  AUTH_ERROR: 'Authentication failed. Please try logging in again.',
  RATE_LIMIT: 'Too many requests. Waiting before retry...',
  VALIDATION_ERROR: 'Invalid data received. Please refresh the page.',
  SYNC_ERROR: 'Error syncing messages. Retrying...',
  UNKNOWN_ERROR: 'An unexpected error occurred. Retrying...'
};

// Update sync states to match database constraints
const SYNC_STATES = {
  PENDING: 'pending',
  APPROVED: 'approved',
  REJECTED: 'rejected'
};

const SYNC_STATUS_MESSAGES = {
  [SYNC_STATES.PENDING]: 'Waiting for sync approval...',
  [SYNC_STATES.APPROVED]: 'Sync in progress...',
  [SYNC_STATES.REJECTED]: 'Sync request rejected'
};

const INITIAL_SYNC_STATE = {
  state: SYNC_STATES.PENDING,
  progress: 0,
  details: SYNC_STATUS_MESSAGES[SYNC_STATES.PENDING],
  processedMessages: 0,
  totalMessages: 0,
  errors: []
};

const SyncProgressIndicator = ({ syncState }) => {
  if (!syncState || syncState.state === SYNC_STATES.PENDING) return null;

  const getStatusColor = () => {
    switch (syncState.state) {
      case SYNC_STATES.APPROVED:
        return 'bg-[#1e6853]';
      case SYNC_STATES.REJECTED:
        return 'bg-red-500';
      default:
        return 'bg-yellow-500';
    }
  };

  return (
    <div className="absolute top-0 left-0 right-0 z-10">
      <div className="flex flex-col space-y-2 p-4 bg-[#24283b] rounded-lg shadow-lg m-4">
        <div className="flex justify-between text-sm text-gray-400">
          <span>{syncState.details}</span>
          {syncState.state === SYNC_STATES.APPROVED && (
            <span>{syncState.processedMessages} / {syncState.totalMessages} messages</span>
          )}
        </div>
        <div className="w-full h-2 bg-gray-700 rounded-full overflow-hidden">
          <div 
            className={`h-full transition-all duration-300 ease-out ${getStatusColor()}`}
            style={{ 
              width: `${syncState.progress}%`,
              transition: 'width 0.3s ease-out'
            }}
          />
        </div>
        {syncState.state === SYNC_STATES.REJECTED && syncState.errors.length > 0 && (
          <div className="text-xs text-red-400 mt-1">
            {syncState.errors[syncState.errors.length - 1].message}
          </div>
        )}
      </div>
    </div>
  );
};

const handleSyncError = (error, contactId) => {
  const errorMessage = error?.response?.data?.message || error?.message || 'An unknown error occurred';
  
  setSyncState(prev => ({
    ...prev,
    state: SYNC_STATES.REJECTED,
    errors: [...prev.errors, {
      message: errorMessage,
      timestamp: Date.now()
    }]
  }));

  setError(`Message sync failed: ${errorMessage}`);
  
  console.error('[ChatView] Sync error:', {
    contactId,
    error: errorMessage,
    timestamp: new Date().toISOString()
  });
};

const ErrorFallback = ({ error }) => {
  return (
    <div className="flex flex-col items-center justify-center h-full p-4">
      <div className="text-red-500 mb-4">Error loading chat</div>
      <div className="text-sm text-gray-600">{error.message}</div>
    </div>
  );
};

// Constants at the top
const CONNECTION_STATUS = {
  CONNECTED: 'connected',
  DISCONNECTED: 'disconnected',
  CONNECTING: 'connecting'
};

const ChatView = ({ selectedContact, onContactUpdate }) => {
  const dispatch = useDispatch();
  const navigate = useNavigate();
  const currentUser = useSelector(state => state.auth.session?.user);
  const { socket, isConnected } = useSocketConnection('whatsapp');

  // Redux message selectors
  const messagesState = useSelector(state => state.messages);
  const messages = useSelector(state => selectMessages(state, selectedContact?.id) || []);
  const loading = useSelector(state => selectMessageLoading(state) || false);
  const error = useSelector(state => selectMessageError(state) || null);
  const hasMoreMessages = useSelector(state => selectHasMoreMessages(state) || false);
  const currentPage = useSelector(state => selectCurrentPage(state) || 0);
  const messageQueue = useSelector(state => selectMessageQueue(state) || []);
  const unreadMessageIds = useSelector(state => selectUnreadMessageIds(state) || []);

  // Local state
  const [connectionStatus, setConnectionStatus] = useState(CONNECTION_STATUS.DISCONNECTED);
  const [priorityRetries, setPriorityRetries] = useState(0);
  const [socketState, setSocketState] = useState({
    isConnecting: false,
    retries: 0,
    lastError: null
  });
  const [previewMedia, setPreviewMedia] = useState(null);
  const [priority, setPriority] = useState(null);
  const [showSummary, setShowSummary] = useState(false);
  const [summary, setSummary] = useState(null);
  const [isSummarizing, setIsSummarizing] = useState(false);
  const [initializingPriority, setInitializingPriority] = useState(false);
  const [isOnline, setIsOnline] = useState(navigator.onLine);
  const [pendingSyncs, setPendingSyncs] = useState(new Set());
  const [isInitialized, setIsInitialized] = useState(false);
  const [socketReady, setSocketReady] = useState(false);
  const [showInviteModal, setShowInviteModal] = useState(false);
  const [showSummaryModal, setShowSummaryModal] = useState(false);
  const [summaryData, setSummaryData] = useState(null);
  const [syncState, setSyncState] = useState(INITIAL_SYNC_STATE);

  // Refs
  const syncAbortController = useRef(null);
  const lastSyncRequest = useRef(null);
  const messagesEndRef = useRef(null);
  const messagesContainerRef = useRef(null);
  const messageCache = useRef(new Map());
  const isMounted = useRef(true);
  const batchProcessorRef = useRef(null);
  const offlineTimeoutRef = useRef(null);
  const lastSyncRef = useRef(null);
  const syncTimeoutRef = useRef(null);

  // Constants
  const PAGE_SIZE = 30;
  const MAX_RETRIES = 3;
  const RETRY_COOLDOWN = 5000;

  // Callbacks
  const scrollToBottom = useCallback(() => {
    if (messagesEndRef.current) {
      messagesEndRef.current.scrollIntoView({ behavior: 'smooth' });
    }
  }, []);

  const handleMessageSend = useCallback(async (content) => {
    if (!selectedContact?.id) return;

    const message = { content };
    
    if (!socketReady) {
      dispatch(addToMessageQueue(message));
      toast.success('Message queued for delivery');
      return;
    }

    try {
      await dispatch(sendMessage({ contactId: selectedContact.id, message })).unwrap();
      scrollToBottom();
      } catch (error) {
      logger.error('[ChatView] Error sending message:', error);
      dispatch(addToMessageQueue(message));
      toast.error('Failed to send message, queued for retry');
    }
  }, [dispatch, selectedContact?.id, socketReady, scrollToBottom]);

  const handleMarkAsRead = useCallback(
    debounce((messageIds) => {
      if (!selectedContact?.id || messageIds.length === 0 || !isMounted.current) return;
      dispatch(markMessagesAsRead({ contactId: selectedContact.id, messageIds }));
    }, 1000),
    [dispatch, selectedContact?.id]
  );

  const handleSummaryClick = async () => {
    if (!selectedContact?.id) {
      toast.error('No contact selected for summary');
      return;
    }

    if (messages.length === 0) {
      toast.error('No messages available to summarize');
      return;
    }

    try {
      setIsSummarizing(true);
      logger.info('[ChatView] Fetching summary for contact:', {
          contactId: selectedContact.id,
        messageCount: messages.length
      });
      
      const response = await api.get(`/api/analysis/summary/${selectedContact.id}`);

<<<<<<< HEAD
      if (!response.data?.summary) {
        toast.success('summary: ', response?.data);
        return;
    }

      logger.info('[ChatView] Summary received:', {
      contactId: selectedContact.id,
        summary: response.data
      });
=======
      if (!response.data || !Array.isArray(response.data.data.messages)) {
        console.error('[ChatView] Invalid response format:', response.data);
        throw new Error('Invalid response format from server');
      }

      const newMessages = response.data.data.messages;
>>>>>>> d2a8d72d
      
      setSummaryData(response.data);
      setShowSummaryModal(true);

    } catch (error) {
      logger.error('[ChatView] Error fetching summary:', {
        error,
        contactId: selectedContact.id
      });
      toast.error('Failed to generate chat summary. Please try again.');
    } finally {
      setIsSummarizing(false);
    }
  };

  // Add invite handling functions
  const handleAcceptInvite = useCallback(async () => {
    if (!selectedContact?.id) return;
  
    try {
      const response = await api.post(
        `/api/whatsapp-entities/contacts/${selectedContact.id}/accept`
      );
  
      // Check the server response
      if (response.data?.success) {
        // success = true
        if (response.data.joinedBefore) {
          // Case B: success but joinedBefore = true
          logger.warn('[ChatView] Contact already joined the room');
          toast.success('Already joined this room');
      } else {
          // Case A: success, joinedBefore = false
          toast.success('Invite accepted successfully');
        }
  
        // In both success cases (A or B), we want to re-fetch messages
        setShowInviteModal(false);
  
        // Update membership in Redux if needed
        // (assuming `updatedContact` is returned or we have membership data)
        const updatedContact = response.data.contact;
        dispatch(updateContactMembership({
          contactId: selectedContact.id,
          updatedContact
        }));
        onContactUpdate(updatedContact);
  
        // Now fetch the messages
        dispatch(clearMessages());
        dispatch(fetchMessages({ contactId: selectedContact.id, page: 0, limit: PAGE_SIZE }));
      } else {
        // success = false
        if (response.data?.joinedBefore) {
          // This is an unusual scenario, but if it occurs:
          logger.warn('[ChatView] Contact was joined before but success=false');
          toast.success('Already joined this room');
          
          // Might still want to fetch messages here
          setShowInviteModal(false);
          dispatch(clearMessages());
          dispatch(fetchMessages({ contactId: selectedContact.id, page: 0, limit: PAGE_SIZE }));
    } else {
          // Actually a failure
          const errorMsg = response.data?.message || 'Failed to accept invite';
          logger.error('[ChatView] Error accepting invite:', { error: errorMsg });
          toast.error(errorMsg);
        }
      }
    } catch (error) {
      logger.error('[ChatView] Error accepting invite:', {
        error,
        contactId: selectedContact.id
      });
      toast.error(error.message || 'Failed to accept invite. Please try again.');
    }
  }, [selectedContact, dispatch, onContactUpdate]);
  

  // const handleRejectInvite = useCallback(async () => {
  //   if (!selectedContact?.id) return;

  //   try {
  //     logger.info('[ChatView] Rejecting invite for contact:', {
  //       contactId: selectedContact.id,
  //       currentMembership: selectedContact.metadata?.membership
  //     });

  //     // Make API call to reject invite
  //     const response = await api.post(`/api/contacts/${selectedContact.id}/reject`);
      
  //     if (!response.data?.success) {
  //       throw new Error('Failed to reject invite');
  //     }

  //     // Update contact in Redux with new membership
  //     dispatch(updateContactMembership({
  //       contactId: selectedContact.id,
  //       updatedContact: {
  //         ...selectedContact,
  //         metadata: {
  //           ...selectedContact.metadata,
  //           membership: 'rejected'
  //         }
  //       }
  //     }));

  //     // Close modal
  //     setShowInviteModal(false);

  //     // Show success message
  //     toast.success('Invite rejected');

  //     // Update parent component
  //     onContactUpdate({
  //       ...selectedContact,
  //       metadata: {
  //         ...selectedContact.metadata,
  //         membership: 'rejected'
  //       }
  //     });

  //   } catch (error) {
  //     logger.error('[ChatView] Error rejecting invite:', error);
  //     toast.error('Failed to reject invite. Please try again.');
  //   }
  // }, [selectedContact, dispatch, onContactUpdate]);

  // Update invite modal effect to check original membership
  useEffect(() => {
    if (!selectedContact) return;

    const membership = selectedContact?.membership;
    logger.info('[ChatView] Checking contact membership:', {
      contactId: selectedContact.id,
      membership
    });

    if (membership === 'invite') {
      logger.info('[ChatView] Showing invite modal for contact:', {
        contactId: selectedContact.id,
        membership
      });
      setShowInviteModal(true);
    } else {
      setShowInviteModal(false);
    }
  }, [selectedContact?.id, selectedContact?.membership]);

  // Effects
  useEffect(() => {
    return () => {
      isMounted.current = false;
    };
  }, []);

  useEffect(() => {
    if (!selectedContact?.id) return;

    // Only clear and fetch messages if membership is 'join'
    if (selectedContact?.membership === 'join') {
      // Clear existing messages when contact changes
      dispatch(clearMessages());
      
      // Fetch initial messages
      dispatch(fetchMessages({ contactId: selectedContact.id, page: 0, limit: PAGE_SIZE }));
    }
  }, [dispatch, selectedContact?.id, selectedContact?.metadata?.membership]);

  // Add membership change effect
  useEffect(() => {
    if (selectedContact?.membership === 'join') {
      logger.info('[ChatView] Contact membership changed to join, fetching messages:', {
        contactId: selectedContact.id
      });
      
      // Clear existing messages
      dispatch(clearMessages());
      
      // Fetch new messages
      dispatch(fetchMessages({ 
        contactId: selectedContact.id, 
        page: 0, 
        limit: PAGE_SIZE 
      }));
    }
  }, [selectedContact?.membership, dispatch, selectedContact?.id]);

  // Update socket event handlers
  useEffect(() => {
    if (!socket || !selectedContact?.id) return;

    const handleContactUpdate = (data) => {
      if (data.contactId === selectedContact.id) {
        logger.info('[ChatView] Received contact update:', data);
        // Update contact in parent component
        onContactUpdate(data.contact);
      }
    };

    const handleMembershipUpdate = (data) => {
      if (data.contactId === selectedContact.id) {
        logger.info('[ChatView] Received membership update:', data);
        // Update contact in parent component with new membership
        onContactUpdate({
          ...selectedContact,
          // metadata: {
          //   ...selectedContact.metadata,
          //   membership: data.membership
          // }
          membership: data.membership
        });
      }
    };

    socket.on('whatsapp:contact:update', handleContactUpdate);
    socket.on('whatsapp:membership:update', handleMembershipUpdate);

    return () => {
      socket.off('whatsapp:contact:update', handleContactUpdate);
      socket.off('whatsapp:membership:update', handleMembershipUpdate);
    };
  }, [socket, selectedContact?.id, onContactUpdate]);

  // Socket event handlers
  useEffect(() => {
    if (!socket || !selectedContact?.id) return;

    const handleNewMessage = (message) => {
      if (message.contactId === selectedContact.id) {
        logger.info('[ChatView] Received new message:', message);
        dispatch(fetchMessages({ contactId: selectedContact.id, page: currentPage }));
      scrollToBottom();
    }
    };

    const handleMessageUpdate = (updatedMessage) => {
      if (updatedMessage.contactId === selectedContact.id) {
        logger.info('[ChatView] Message updated:', updatedMessage);
        dispatch(updateMessageStatus({
          contactId: selectedContact.id,
          messageId: updatedMessage.id,
          status: updatedMessage.status
        }));
      }
    };

    socket.on('whatsapp:message:new', handleNewMessage);
    socket.on('whatsapp:message:update', handleMessageUpdate);

    return () => {
      socket.off('whatsapp:message:new', handleNewMessage);
      socket.off('whatsapp:message:update', handleMessageUpdate);
    };
  }, [socket, selectedContact?.id, dispatch, currentPage, scrollToBottom]);

  // Socket connection effect
  useEffect(() => {
    if (!socket) {
      setConnectionStatus(CONNECTION_STATUS.DISCONNECTED);
      setSocketReady(false);
      return;
    }

    // Initial state
    setConnectionStatus(socket.connected ? CONNECTION_STATUS.CONNECTED : CONNECTION_STATUS.CONNECTING);
    setSocketReady(socket.connected);

    const handleConnect = () => {
      logger.info('[ChatView] Socket connected');
      setConnectionStatus(CONNECTION_STATUS.CONNECTED);
      setSocketReady(true);
    };

    const handleDisconnect = () => {
      logger.info('[ChatView] Socket disconnected');
      setConnectionStatus(CONNECTION_STATUS.DISCONNECTED);
      setSocketReady(false);
    };

    const handleConnecting = () => {
      logger.info('[ChatView] Socket connecting');
      setConnectionStatus(CONNECTION_STATUS.CONNECTING);
      setSocketReady(false);
    };

    socket.on('connect', handleConnect);
    socket.on('disconnect', handleDisconnect);
    socket.on('connecting', handleConnecting);

    return () => {
      socket.off('connect', handleConnect);
      socket.off('disconnect', handleDisconnect);
      socket.off('connecting', handleConnecting);
    };
  }, [socket]);

  // Add sync state effects
  useEffect(() => {
    if (loading) {
      setSyncState(prev => ({
        ...prev,
        state: SYNC_STATES.APPROVED,
        details: SYNC_STATUS_MESSAGES[SYNC_STATES.APPROVED],
        progress: 50
      }));
    } else {
      setSyncState(prev => ({
        ...prev,
        state: SYNC_STATES.PENDING,
        details: SYNC_STATUS_MESSAGES[SYNC_STATES.PENDING],
        progress: 0
      }));
    }
  }, [loading]);

  useEffect(() => {
    if (messages.length > 0 && !loading) {
        setSyncState(prev => ({
          ...prev,
        processedMessages: messages.length,
        totalMessages: messages.length,
        progress: 100,
        state: SYNC_STATES.APPROVED,
        details: 'Messages loaded successfully'
        }));
      }
  }, [messages.length, loading]);

  useEffect(() => {
    if (error) {
        setSyncState(prev => ({
          ...prev,
        state: SYNC_STATES.REJECTED,
        details: `Error: ${error}`,
        errors: [...prev.errors, { message: error, timestamp: Date.now() }]
        }));
      }
  }, [error]);

  // Render functions
  const renderConnectionStatus = useCallback(() => {
    switch (connectionStatus) {
      case CONNECTION_STATUS.CONNECTED:
        return (
          <span className="text-sm text-green-500 flex items-center">
            <FiWifi className="w-4 h-4 mr-1" />
            Connected
          </span>
        );
      case CONNECTION_STATUS.DISCONNECTED:
        return (
          <span className="text-sm text-red-500 flex items-center">
            <FiWifiOff className="w-4 h-4 mr-1" />
            Disconnected
          </span>
        );
      case CONNECTION_STATUS.CONNECTING:
        return (
          <span className="text-sm text-yellow-500 flex items-center">
            <FiWifi className="w-4 h-4 mr-1 animate-pulse" />
            Connecting...
          </span>
        );
      default:
        return null;
    }
  }, [connectionStatus]);

  const renderMessages = useCallback(() => {
    if (!messages) return null;
    if (loading && !messages.length) return <LoadingSpinner />;
    if (error) return <div className="text-red-500 text-center">{error}</div>;
    if (!messages.length) return <div className="text-gray-400 text-center">No messages yet</div>;

    try {
      return messages.map((message) => (
        <MessageItem 
          key={message.id || message.message_id} 
          message={message}
          currentUser={currentUser}
        />
      ));
    } catch (err) {
      logger.error('[ChatView] Error rendering messages:', err);
      return <div className="text-red-500 text-center">Error displaying messages</div>;
    }
  }, [messages, loading, error, currentUser]);

  if (!selectedContact) {
    return (
      <div className="flex-1 flex items-center justify-center bg-[#1a1b26] text-gray-400">
        <p>Select a contact to start chatting</p>
      </div>
    );
  }

  return (
    <div className="flex-1 bg-[#1a1b26] flex flex-col h-full relative">
      {/* Chat Header - Fixed height */}
      <div className="px-4 py-3 bg-[#24283b] flex items-center justify-between border-b border-gray-700 flex-none">
        <div className="flex items-center space-x-3">
          <div className="w-10 h-10 rounded-full bg-[#1e6853] flex items-center justify-center">
            {selectedContact.avatar_url ? (
              <img 
                src={selectedContact.avatar_url} 
                alt={selectedContact.display_name || 'Contact'}
                className="w-full h-full rounded-full object-cover"
              />
            ) : (
              <span className="text-white text-lg">
                {(selectedContact.display_name || '?')[0].toUpperCase()}
              </span>
            )}
          </div>
          <div>
            <h2 className="text-white font-medium">{selectedContact.display_name || 'Unknown Contact'}</h2>
            <div className="flex items-center space-x-2">
            {renderConnectionStatus()}
              <span className="text-sm text-yellow-500 ml-2">Medium Priority</span>
            </div>
          </div>
        </div>
        <div className="flex items-center space-x-4">
          {connectionStatus !== 'connected' && messageQueue.length > 0 && (
            <div className="text-sm text-yellow-500">
              {messageQueue.length} message{messageQueue.length > 1 ? 's' : ''} queued
            </div>
          )}
          <button 
            onClick={handleSummaryClick}
            disabled={messages.length === 0 || isSummarizing}
            className="p-2 text-gray-400 hover:text-white transition-colors disabled:opacity-50 disabled:cursor-not-allowed"
            title={messages.length === 0 ? 'No messages to summarize' : 'Generate conversation summary'}
          >
            <FiFileText className="w-5 h-5" />
          </button>
          <button className="p-2 text-gray-400 hover:text-white transition-colors">
            <FiVideo className="w-5 h-5" />
          </button>
          <button className="p-2 text-gray-400 hover:text-white transition-colors">
            <FiPhone className="w-5 h-5" />
          </button>
          <button className="p-2 text-gray-400 hover:text-white transition-colors">
            <FiSearch className="w-5 h-5" />
          </button>
        </div>
      </div>

      {/* Sync Progress Indicator - Only show when loading or on error */}
      {(loading || error) && <SyncProgressIndicator syncState={syncState} />}

      {/* Messages Area - Scrollable */}
      <div 
        ref={messagesContainerRef}
        className="flex-1 overflow-y-auto p-4 space-y-4"
        onScroll={async (e) => {
          const { scrollTop, scrollHeight, clientHeight } = e.target;
          if (scrollTop === 0 && hasMoreMessages && !loading) {
            const nextPage = currentPage + 1;
            await dispatch(fetchMessages({
              contactId: selectedContact.id,
              page: nextPage,
              limit: PAGE_SIZE
            }));
          }
        }}
      >
        {renderMessages()}
        <div ref={messagesEndRef} />
      </div>

      {/* Message Input - Fixed height */}
      {/* <div className="px-4 py-3 bg-[#24283b] border-t border-gray-700 flex-none">
        <form
          onSubmit={async (e) => {
            e.preventDefault();
            const input = e.target.elements.message;
            const content = input.value.trim();
            if (!content) return;
            await handleMessageSend(content);
              input.value = '';
          }}
          className="flex items-center space-x-2"
        >
          <input
            type="text"
            name="message"
            placeholder={connectionStatus !== 'connected' ? 'Messages will be queued...' : 'Type a message...'}
            className="flex-1 bg-[#1a1b26] text-white placeholder-gray-400 rounded-lg px-4 py-2 focus:outline-none focus:ring-1 focus:ring-[#1e6853]"
            disabled={loading}
          />
          <button
            type="submit"
            disabled={loading}
            className="bg-[#1e6853] text-white px-4 py-2 rounded-lg hover:bg-[#1e6853]/90 transition-colors disabled:opacity-50 disabled:cursor-not-allowed"
          >
            Send
          </button>
        </form>
      </div> */}

      {/* Render InviteAcceptanceModal */}
      {showInviteModal && selectedContact && (
        <InviteAcceptanceModal
          contact={selectedContact}
          onAccept={handleAcceptInvite}
          onClose={() => setShowInviteModal(false)}
        />
      )}

      {/* Summary Modal */}
      {showSummaryModal && summaryData && (
        <div className="fixed inset-0 bg-black/75 flex items-center justify-center z-50">
          <div className="bg-[#24283b] rounded-lg p-6 max-w-2xl w-full mx-4 space-y-6">
            <div className="flex justify-between items-center">
              <h3 className="text-xl font-medium text-white">Chat Summary</h3>
              <button
                onClick={() => setShowSummaryModal(false)}
                className="text-gray-400 hover:text-white"
              >
                <FiX className="w-5 h-5" />
              </button>
      </div>
            
            {/* Main Points */}
            <div className="space-y-4">
              <div>
                <h4 className="text-white font-medium mb-2">Main Points</h4>
                <ul className="list-disc list-inside text-gray-300 space-y-1">
                  {summaryData.summary.mainPoints.map((point, index) => (
                    <li key={index}>{point}</li>
                  ))}
                </ul>
              </div>

              {/* Action Items */}
              {summaryData.summary.actionItems.length > 0 && (
                <div>
                  <h4 className="text-white font-medium mb-2">Action Items</h4>
                  <ul className="list-disc list-inside text-gray-300 space-y-1">
                    {summaryData.summary.actionItems.map((item, index) => (
                      <li key={index}>{item}</li>
                    ))}
                  </ul>
                </div>
              )}

              {/* Key Decisions */}
              {summaryData.summary.keyDecisions.length > 0 && (
                <div>
                  <h4 className="text-white font-medium mb-2">Key Decisions</h4>
                  <ul className="list-disc list-inside text-gray-300 space-y-1">
                    {summaryData.summary.keyDecisions.map((decision, index) => (
                      <li key={index}>{decision}</li>
                    ))}
                  </ul>
                </div>
              )}

              {/* Summary Info */}
              <div className="text-sm text-gray-400 pt-4 border-t border-gray-700">
                <p>Analyzed {summaryData.messageCount} messages</p>
                <p>From: {new Date(summaryData.timespan.start).toLocaleString()}</p>
                <p>To: {new Date(summaryData.timespan.end).toLocaleString()}</p>
              </div>
            </div>
          </div>
        </div>
      )}
    </div>
  );
};

// Wrap ChatView with ErrorBoundary
export const ChatViewWithErrorBoundary = (props) => (
  <ErrorBoundary FallbackComponent={ErrorFallback}>
    <ChatView {...props} />
  </ErrorBoundary>
);

export default ChatViewWithErrorBoundary;<|MERGE_RESOLUTION|>--- conflicted
+++ resolved
@@ -256,7 +256,7 @@
       
       const response = await api.get(`/api/analysis/summary/${selectedContact.id}`);
 
-<<<<<<< HEAD
+
       if (!response.data?.summary) {
         toast.success('summary: ', response?.data);
         return;
@@ -266,14 +266,7 @@
       contactId: selectedContact.id,
         summary: response.data
       });
-=======
-      if (!response.data || !Array.isArray(response.data.data.messages)) {
-        console.error('[ChatView] Invalid response format:', response.data);
-        throw new Error('Invalid response format from server');
-      }
-
-      const newMessages = response.data.data.messages;
->>>>>>> d2a8d72d
+
       
       setSummaryData(response.data);
       setShowSummaryModal(true);
@@ -848,6 +841,7 @@
   );
 };
 
+
 // Wrap ChatView with ErrorBoundary
 export const ChatViewWithErrorBoundary = (props) => (
   <ErrorBoundary FallbackComponent={ErrorFallback}>
@@ -855,4 +849,4 @@
   </ErrorBoundary>
 );
 
-export default ChatViewWithErrorBoundary;+export default ChatViewWithErrorBoundary;
